--- conflicted
+++ resolved
@@ -227,26 +227,31 @@
 		integer::windtype
 	end type physics_type
 
-        !! ++ trude
-        type mp_options_type
-                 real :: Nt_c
-                 real :: TNO
-                 real :: am_s
-                 real :: rho_g
-                 real :: av_s, bv_s, fv_s, av_i
-                 real :: av_g, bv_g
-                 real :: Ef_si, Ef_rs, Ef_rg, Ef_ri
-                 real :: C_cubes, C_sqrd
-                 real :: mu_r
-                 real :: t_adjust
-                 logical :: Ef_rw_l, EF_sw_l
-       end type mp_options_type
-        !! -- trude
+
+	!------------------------------------------------
+	! store Microphysics sensitivity options
+	!------------------------------------------------
+!! ++ trude
+	type mp_options_type
+		real :: Nt_c
+		real :: TNO
+		real :: am_s
+		real :: rho_g
+		real :: av_s, bv_s, fv_s, av_i
+		real :: av_g, bv_g
+		real :: Ef_si, Ef_rs, Ef_rg, Ef_ri
+		real :: C_cubes, C_sqrd
+		real :: mu_r
+		real :: t_adjust
+		logical :: Ef_rw_l, EF_sw_l
+	end type mp_options_type
+!! -- trude
+	
 	!------------------------------------------------
 	! store all model options
 	!------------------------------------------------
 	type options_type
-                character (len=MAXVARLENGTH) :: version,comment
+		character (len=MAXVARLENGTH) :: version,comment
 
 		! file names
 		character (len=MAXFILELENGTH) :: init_conditions_file, linear_mask_file
@@ -259,15 +264,11 @@
 										pvar,pbvar,tvar,qvvar,qcvar,qivar,qrvar,qsvar,qgvar,hgtvar, &
 										shvar,lhvar,pblhvar,zvar, &
 										soiltype_var, soil_t_var,soil_vwc_var,soil_deept_var, &
-<<<<<<< HEAD
 										vegtype_var,vegfrac_var, linear_mask_var
-=======
-										vegtype_var,vegfrac_var
 !! ++ trude
  		character(len=MAXFILELENGTH) :: mp_options_filename
 !! -- trude
 
->>>>>>> effdcfc2
 		! various boolean options
 		logical :: ideal 				! this is an ideal simulation, forcing will be held constant
 		logical :: readz 				! read atmospheric grid elevations from file
@@ -327,7 +328,7 @@
 		type(physics_type)::physics
 !! ++ trude
 		! parameterization options
-                type(mp_options_type)::mp_options
+        type(mp_options_type)::mp_options
 !! -- trude
 		integer :: warning_level        ! level of warnings to issue when checking options settings 0-10.  
 										! 0  = Don't print anything
