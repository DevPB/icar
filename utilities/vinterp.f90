--- conflicted
+++ resolved
@@ -63,17 +63,11 @@
             do while ((i>=endpt).and.(find_match(1)==-1))
                 if (z(i)<=zin) then
                     find_match(1)=i
-<<<<<<< HEAD
-                    find_match(2)=i+1
-                    if (i==n) then
-                        find_match(2)=i
-=======
                     if (i==n) then
                         ! should only happen if z(i)=zin
                         find_match(2)=i
                     else
                         find_match(2)=i+1
->>>>>>> e55308e7
                     endif
                 endif
                 i=i-1
